# gvl_commandline_utilities

<<<<<<< HEAD
Scripts useful for users of GVL cloud images (CloudMan instances).
These scripts configure GVL instances as command-line bioinformatics platforms, including RStudio and IPython Notebook setup.

## How to run these scripts
=======
Miscellaneous scripts useful for users of the GVL cloud images (CloudMan instances).
These scripts configure GVL instances as command-line bioinformatics platforms, including RStudio and IPython Notebook setup.
>>>>>>> 1b655cf4

To use, launch a GVL instance ( http://launch.genome.edu.au/ ), ssh in as user ubuntu, and run

    git clone https://github.com/claresloggett/gvl_commandline_utilities
    cd gvl_commandline_utilities
    sh run_all.sh

<<<<<<< HEAD
This version of gvl_commandline_utilities is intended to run on GVL image v2.19 or later.
=======
This version of gvl_commandline_utilities is intended to run on GVL image v2.20 or later.
>>>>>>> 1b655cf4
Some of the scripts are dependent on the correct config hooks being available in
/usr/nginx/conf/nginx.conf .

The main scripts you are likely to want to run yourself are:
<<<<<<< HEAD
* `run_all.sh` : configure your instance for command-line use and install services.
* `setup_user.sh` : after running `run_all.sh`, can be run again to configure additional user accounts.
* `toolshed_to_modules.py` : after running `run_all.sh`, can be run again to update module files. This is useful if tools have been added or removed using the Galaxy Toolshed.

## How to use installed features

Running `run_all.sh` will create a non-sudo account called "researcher", with various services configured.
It is more secure and convenient to use the researcher account for ordinary research activities, but
to carry out admin actions, you will need to use a sudoer account such as ubuntu.

To access the below features, ssh in as user researcher, or if you are already logged in as ubuntu,
just

    su researcher
    cd

This will get you to your home directory.

You can then find documentation on most of the features described on this page by examining the
README.txt file in your home directory:

    less ~/README.txt

To access specific services, including those that come pre-installed on GVL instances:

**CloudMan** is already installed, without running these scripts.
It is accessible at

    http://<your-ip-address>/cloud

**VNC, for remote desktop access** is already installed, without running these scripts.
It is accessible at

    http://<your-ip-address>/vnc

**Galaxy** is already installed, without running these scripts. The Galaxy application directory
can be found via the symlink `~/galaxy`, and Galaxy is accessible at

    http://<your-ip-address>/

**Galaxy-installed reference genomes**, as well as genome indices created by Galaxy-installed
tools, can be accessed by command-line users via the symlink `~/galaxy_genomes` .
Unless configured otherwise, this directory tree will be mounted using a shared filesystem and
therefore read-only.

A per-user **web-accessible folder** can be found at `~/public_html` . Any files you place in this
directory will be _publicly_ accessible at

    http://<your-ip-address>/public/researcher/<filename>

If you create extra user accounts using `setup_user.sh`, each account will get a similar folder which redirects
to a URL as above, with `researcher` replaced by the relevant username.

**RStudio** is accessible at
=======
* run_all.sh : configure your instance for command-line use and install services.
* setup_user.sh : after running run_all.sh, can be run again to configure additional user accounts.
* toolshed_to_modules.py : after running run_all.sh, can be run again to update module files. This is useful if tools have been added or removed using the Galaxy Toolshed.
* galaxy-fuse.py : an ordinary user can run this script to set up access to their Galaxy Datasets, if they have a Galaxy account.
>>>>>>> 1b655cf4

    http://<your-ip-address>/rstudio/

You can log into RStudio with username "researcher" and the corresponding linux password.
Any other linux accounts created by running `setup_user.sh` will similarly have RStudio accounts.

An **IPython Notebook** profile has been created for running a password-protected notebook
server over the web. It does not run by default - it must be launched by a user such as researcher.
You can launch IPython Notebook by changing to any desired working directory and running

    ipython notebook --profile=nbserver

If you want the server to run while you are logged out, you may want
to enter a screen session first by running `screen`. The next time you log in,
you can reconnect to it using `screen -r`.

To access the running ipython notebook, point your browser to:

    https://<your-ip-address>/ipython/

Note the https in the URL!
You will need the password you entered during setup.
Your connection will be encrypted. If you use the current default setup you will
see a browser warning due to the self-signed certificate - this is expected.

Anyone who knows the password to your notebook server will be able to execute
arbitrary code under your account, so keep this password private. You should treat
it as you would your ssh login credentials.

Under the default configuration, only ONE user can run IPython Notebook at a time.
If you have multiple users, you may want to alter your config.

**Tools installed as part of CloudBioLinux** will be in the usual locations for binaries,
and usually already in your path.

**Tools installed by the Galaxy Toolshed** will not be in your path and multiple versions
of some tools may be available. Environment modules (http://modules.sourceforge.net/) have been created
and will give access to most installed Galaxy Toolshed tools. You can see available Toolshed-installed
tools by running

    module avail

Refer to the `module` documentation for instructions on loading, viewing and unloading modules.
If Toolshed tools have been added or removed, rerunning `toolshed_to_modules.py` as
described below will update the environment modules.

Consult http://www.genome.edu.au/ for further documentation on GVL instances.


## Scripts reference

### run_all.sh

Run other scripts with correct ordering and permissions.

Any utilities which need to be configured for all users will be configured.

An ordinary user account called "researcher" will be created for non-admin use,
and configured with per-user utilities.

Usage:

    sh run_all.sh
<<<<<<< HEAD
=======

>>>>>>> 1b655cf4

### toolshed_to_modules.py

Look for the env.sh scripts used to set up the environment for Galaxy Toolshed-installed
tools, and use these to create module files. The resulting modules can be accessed
using environment module commands such as `module avail` (see
http://modules.sourceforge.net/man/module.html). Different modules should be available for
different installed versions of the same tool.

If a Toolshed-installed tool is uninstalled from Galaxy, running this script should
clean up the module file.

Usage (show help):

    sudo -E python toolshed_to_modules.py -h

Requires superuser permissions, and makes use of environment variables specifying module
locations.

### configure_nginx.sh

Set up NGINX config file structure necessary to configure RStudio, public_html, and
IPython Notebook.

This script is intended to run on GVL image v2.19 or later. It assumes that the
placeholder config files commandline_utilities_http.conf and
commandline_utilities_https.conf have been configured into /usr/nginx/conf/nginx.conf .

Usage:

    sudo sh configure_nginx.sh

Requires superuser permissions.

### setup_rstudio.sh

Install and configure RStudio. This will create a group called rstudio_users, which
ordinary user accounts will be added to by `setup_user.sh`. RStudio will be available
at `http://<your-ip-address>/rstudio/`

To use run:

    sudo setup_rstudio.sh

Requires superuser permissions. Assumes that configure_nginx.sh has been run.

### setup_user.sh

Run all scripts below which apply to an individual user. This script can be run multiple
times to create and configure multiple non-sudo user accounts.

Currently it will create the account; create home-directory symlinks to reference genomes
<<<<<<< HEAD
and to galaxy; create a public_html directory; and configure an ipython notebook profile
to run securely over the web.
=======
and to galaxy; create a public_html directory; configure an ipython notebook profile
to run securely over the web; and copy in `galaxy-fuse.py`.
>>>>>>> 1b655cf4

Usage:

    sh setup_user.sh <username>

### setup_ipython_server.py

Configure an ipython notebook profile to run the ipython notebook server including
password-protection and SSL encryption. The notebook server, when running, will be
available at `http://<your-ip-address>/ipython/`

This script does not require sudo and can be run by an individual user to configure
IPython Notebook under their account. It should _not_ be run by the suduer account ubuntu,
as it is dangerous to launch a notebook server from this account.

Usage (as the appropriate user):

    python setup_ipython_server.py

This script assumes that configure_nginx.sh has been run to set up the appropriate
port forwarding. Note that under the default config, only ONE user can run IPython
Notebook at any one time. More advanced configurations are possible which allow multiple
instances to be served up at different addresses or different ports.

### add_public_html.sh

Create a public_html directory and redirect for the specified user.

Usage:

    sudo sh add_public_html.sh <username>

<<<<<<< HEAD
Requires superuser permissions. Assumes that `configure_nginx.sh` has been run.
=======
Requires superuser permissions. Assumes that configure_nginx.sh has been run.

galaxy-fuse.py
--------------

This script can be found in the home directory of each ordinary user, e.g. at
`~researcher/galaxy-fuse.py`. It is *not* called as part of the setup process by `run_all.sh`.

To use this, you should log in as an ordinary user (e.g. `researcher`). You will
need your Galaxy API key, found by logging into Galaxy and selecting the menu
option User -> API Keys. You can mount your Galaxy Datasets using a command like

    python galaxy-fuse.py galaxy_files <api-key> &

This puts the galaxy-fuse process into the background. `galaxy_files` can be replaced
by any desired mountpoint. After running the above command, Galaxy Datasets will
appear as read-only files, organised by History, under the directory galaxy_files.

Note that:
* Galaxy Datasets will be read-only, since writing to them directly is not supported
by the Galaxy API
* Datasets with non-unique names will not work
* History or Dataset names containing a slash (/) are escaped to '%-'

galaxy-fuse was written by Dr David Powell and began life at
https://github.com/drpowell/galaxy-fuse .
>>>>>>> 1b655cf4
<|MERGE_RESOLUTION|>--- conflicted
+++ resolved
@@ -1,14 +1,9 @@
 # gvl_commandline_utilities
 
-<<<<<<< HEAD
 Scripts useful for users of GVL cloud images (CloudMan instances).
 These scripts configure GVL instances as command-line bioinformatics platforms, including RStudio and IPython Notebook setup.
 
 ## How to run these scripts
-=======
-Miscellaneous scripts useful for users of the GVL cloud images (CloudMan instances).
-These scripts configure GVL instances as command-line bioinformatics platforms, including RStudio and IPython Notebook setup.
->>>>>>> 1b655cf4
 
 To use, launch a GVL instance ( http://launch.genome.edu.au/ ), ssh in as user ubuntu, and run
 
@@ -16,19 +11,15 @@
     cd gvl_commandline_utilities
     sh run_all.sh
 
-<<<<<<< HEAD
-This version of gvl_commandline_utilities is intended to run on GVL image v2.19 or later.
-=======
 This version of gvl_commandline_utilities is intended to run on GVL image v2.20 or later.
->>>>>>> 1b655cf4
 Some of the scripts are dependent on the correct config hooks being available in
 /usr/nginx/conf/nginx.conf .
 
 The main scripts you are likely to want to run yourself are:
-<<<<<<< HEAD
 * `run_all.sh` : configure your instance for command-line use and install services.
 * `setup_user.sh` : after running `run_all.sh`, can be run again to configure additional user accounts.
 * `toolshed_to_modules.py` : after running `run_all.sh`, can be run again to update module files. This is useful if tools have been added or removed using the Galaxy Toolshed.
+* `galaxy-fuse.py` : an ordinary user can run this script to set up access to their Galaxy Datasets, if they have a Galaxy account.
 
 ## How to use installed features
 
@@ -71,6 +62,19 @@
 Unless configured otherwise, this directory tree will be mounted using a shared filesystem and
 therefore read-only.
 
+**Galaxy Datasets** can be mounted for direct read access using the galaxy-fuse script,
+which can be found in your home directory at `~/galaxy-fuse.py`. You will need your Galaxy API key,
+found by logging into Galaxy and selecting the menu option User -> API Keys.
+To use, run
+
+    python galaxy-fuse.py galaxy_files <api-key> &
+
+This puts the galaxy-fuse process into the background. `galaxy_files` can be replaced
+by any desired mountpoint. After running the above command, Galaxy Datasets will
+appear as read-only files, organised by History, under the directory galaxy_files.
+
+See the notes on the `galaxy-fuse.py` script below for caveats.
+
 A per-user **web-accessible folder** can be found at `~/public_html` . Any files you place in this
 directory will be _publicly_ accessible at
 
@@ -80,14 +84,9 @@
 to a URL as above, with `researcher` replaced by the relevant username.
 
 **RStudio** is accessible at
-=======
-* run_all.sh : configure your instance for command-line use and install services.
-* setup_user.sh : after running run_all.sh, can be run again to configure additional user accounts.
-* toolshed_to_modules.py : after running run_all.sh, can be run again to update module files. This is useful if tools have been added or removed using the Galaxy Toolshed.
-* galaxy-fuse.py : an ordinary user can run this script to set up access to their Galaxy Datasets, if they have a Galaxy account.
->>>>>>> 1b655cf4
 
     http://<your-ip-address>/rstudio/
+
 
 You can log into RStudio with username "researcher" and the corresponding linux password.
 Any other linux accounts created by running `setup_user.sh` will similarly have RStudio accounts.
@@ -149,10 +148,6 @@
 Usage:
 
     sh run_all.sh
-<<<<<<< HEAD
-=======
-
->>>>>>> 1b655cf4
 
 ### toolshed_to_modules.py
 
@@ -204,14 +199,8 @@
 Run all scripts below which apply to an individual user. This script can be run multiple
 times to create and configure multiple non-sudo user accounts.
 
-Currently it will create the account; create home-directory symlinks to reference genomes
-<<<<<<< HEAD
-and to galaxy; create a public_html directory; and configure an ipython notebook profile
-to run securely over the web.
-=======
-and to galaxy; create a public_html directory; configure an ipython notebook profile
-to run securely over the web; and copy in `galaxy-fuse.py`.
->>>>>>> 1b655cf4
+It will create the user account, add it to appropriate groups, and configure symlinks
+and services, and set passwords.
 
 Usage:
 
@@ -244,13 +233,9 @@
 
     sudo sh add_public_html.sh <username>
 
-<<<<<<< HEAD
 Requires superuser permissions. Assumes that `configure_nginx.sh` has been run.
-=======
-Requires superuser permissions. Assumes that configure_nginx.sh has been run.
-
-galaxy-fuse.py
---------------
+
+### galaxy-fuse.py
 
 This script can be found in the home directory of each ordinary user, e.g. at
 `~researcher/galaxy-fuse.py`. It is *not* called as part of the setup process by `run_all.sh`.
@@ -272,5 +257,4 @@
 * History or Dataset names containing a slash (/) are escaped to '%-'
 
 galaxy-fuse was written by Dr David Powell and began life at
-https://github.com/drpowell/galaxy-fuse .
->>>>>>> 1b655cf4
+https://github.com/drpowell/galaxy-fuse .